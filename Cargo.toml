[package]
<<<<<<< HEAD
=======
name = "robotparser"
version = "0.4.0"
>>>>>>> a18dcd4c
authors = ["messense <messense@icloud.com>"]
description = "robots.txt parser for Rust"
homepage = "https://github.com/messense/robotparser-rs"
keywords = ["robot", "robots", "parser", "spider", "crawler"]
license = "MIT"
name = "robotparser"
readme = "README.md"
repository = "https://github.com/messense/robotparser-rs"
version = "0.3.0"

[dependencies]
hyper = "0.7"
time = "0.1"
url = "0.5"

[features]
unstable = []<|MERGE_RESOLUTION|>--- conflicted
+++ resolved
@@ -1,9 +1,4 @@
 [package]
-<<<<<<< HEAD
-=======
-name = "robotparser"
-version = "0.4.0"
->>>>>>> a18dcd4c
 authors = ["messense <messense@icloud.com>"]
 description = "robots.txt parser for Rust"
 homepage = "https://github.com/messense/robotparser-rs"
@@ -12,7 +7,7 @@
 name = "robotparser"
 readme = "README.md"
 repository = "https://github.com/messense/robotparser-rs"
-version = "0.3.0"
+version = "0.4.0"
 
 [dependencies]
 hyper = "0.7"
